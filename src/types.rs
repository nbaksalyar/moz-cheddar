--- conflicted
+++ resolved
@@ -11,16 +11,15 @@
 pub fn rust_to_c(ty: &ast::Ty, assoc: &str) -> Result<Option<String>, Error> {
     match ty.node {
         // Function pointers make life an absolute pain here.
-<<<<<<< HEAD
-        ast::Ty_::TyBareFn(ref bare_fn) => fn_ptr_to_c(bare_fn, ty.span, assoc),
+        ast::TyKind::BareFn(ref bare_fn) => fn_ptr_to_c(bare_fn, ty.span, assoc),
         // Special case Options wrapping function pointers.
-        ast::Ty_::TyPath(None, ref path) => {
+        ast::TyKind::Path(None, ref path) => {
             if path.segments.len() == 1 &&
                 path.segments[0].identifier.name.as_str() == "Option" {
-                    if let ast::PathParameters::AngleBracketedParameters(ref d) = path.segments[0].parameters {
+                    if let ast::PathParameters::AngleBracketed(ref d) = path.segments[0].parameters {
                         assert!(d.lifetimes.is_empty() && d.bindings.is_empty());
                         if d.types.len() == 1 {
-                            if let ast::Ty_::TyBareFn(ref bare_fn) = d.types[0].node {
+                            if let ast::TyKind::BareFn(ref bare_fn) = d.types[0].node {
                                 return fn_ptr_to_c(bare_fn, ty.span, assoc);
                             }
                         }
@@ -29,9 +28,6 @@
 
             Ok(Some(format!("{} {}", try_some!(anon_rust_to_c(ty)), assoc)))
         }
-=======
-        ast::TyKind::BareFn(ref bare_fn) => fn_ptr_to_c(bare_fn, ty.span, assoc),
->>>>>>> 31078a92
         // All other types just have a name associated with them.
         _ => Ok(Some(format!("{} {}", try_some!(anon_rust_to_c(ty)), assoc))),
     }
