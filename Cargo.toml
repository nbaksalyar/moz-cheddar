--- conflicted
+++ resolved
@@ -28,12 +28,7 @@
 doc = false
 
 [dependencies]
-<<<<<<< HEAD
-syntex_syntax = "0.24.0"
-toml = "0.3.2"
-=======
 syntex_errors = {version = "0.42.0", optional = true}
 syntex_syntax = {version = "0.42.0", optional = true}
-toml = "0.1.25"
->>>>>>> 31078a92
+toml = "0.3.2"
 clap = "1"